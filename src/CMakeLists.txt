--- conflicted
+++ resolved
@@ -174,12 +174,6 @@
   PUBLIC_HEADER "${DECONWOLF_PUBLIC_HEADERS}")
 
 INSTALL(TARGETS deconwolf
-<<<<<<< HEAD
-  PUBLIC_HEADER DESTINATION "${CMAKE_INSTALL_INCLUDEDIR}/deconwolf"
-  LIBRARY DESTINATION ${CMAKE_INSTALL_LIBDIR}
-  )
-=======
   PUBLIC_HEADER DESTINATION "${CMAKE_INSTALL_FULL_INCLUDEDIR}/deconwolf"
   LIBRARY DESTINATION ${CMAKE_INSTALL_FULL_LIBDIR}
-)
->>>>>>> 39eecb8b
+)