--- conflicted
+++ resolved
@@ -133,15 +133,10 @@
     uint8_t * img_data = calloc(3*I->M*I->N*3, sizeof(uint8_t));
     assert(img_data != NULL);
 
-<<<<<<< HEAD
-    // TODO: Use percentiles
-    float imax = fim_max(I->V, I->M*I->N);
-
-=======
     // TODO Expose the percentile as a commandline option
     float imax = fimo_percentile(I, 99.9);
     float imin = fimo_percentile(I, 1.0);
->>>>>>> d4f4919b
+
     for(u64 kk = 0; kk < I->M*I->N; kk++)
     {
         float v = (I->V[kk] - imin)/(imax - imin)*255.0;
