% DECONWOLF(1) dw ABCDE
% Erik Wernersson
% 2022

# NAME
deconwolf **dw** is a tool for deconvolution of wide field microscopy stacks.

# SYNOPSIS
For deconvolution:

**dw** [*OPTIONS*] file.tif psf.tif

or, for max projections over z:

**dw** maxproj file1.tif file1.tif ...

# OPTIONS
**\--threads t**
: Set the number of computational threads to use.

**\--out file.tif**
: Explicitly set the name of the output file. By default the output
file name is the name of the input file prefixed by `dw_`.

**\--prefix str**
: Set the prefix to use for the output file. An extra `_` will be appended
to the str.

**\--iterdump**
: Save each iteration to disk, not only the final.

**\--niterdump n**
: Save every nth iteration to disk, including the final image.

**\--iter n**
: Set the number of fixed iterations.

**\--relerror r**
: Tell **dw** to stop when the relative error between to iterations is
  below **r**. This can be combined with **\--maxiter** to set a limit
  on the number of iterations to perform.

**\--abserror e**
: Tell **dw** to stop when an absolute error is reached. This can be
  combined with **\--maxiter** to set a limit on the number of
  iterations to perform.

**\--maxiter m**
: If a relative or abolute error is used as stopping criteria, this
  limits the number of iterations to perform.

**\--tilesize s**
: Set the size (axial side length, in pixels) of the largest portion that
can be deconvolved at a time. E.g., if s is 2048 any image larger than 2048
will be deconvolved in tiles. See separate section on tiling below.

**\--tilepad p**
: Set how many pixels the tiles should overlap.  See separate section
  on tiling below.

**\--overwrite**
: Overwrite the target if it exists.

**\--bq n**
: Border/edge handling. n=0: no padding. n=1: a compromise between memory/speed
and quality. n=2 default.

**\--float**
: Save the output using 32-bit floats, also turns off any
scaling. Please note that without this flag, images will be saved as
16-bit unsigned integers and will be scaled to make most use of that
format, see the log files for scaling factor used.

**\--scaling s**
: Disable automatic scaling of the output image. Instead use the value
  **s**. This is only valid in the default, 16-bit output mode. This
  option is useful when it is not an option to parse the log files and
  re-scale the image intensities after opening them. Potential risks:
  A too large scaling value which will cause the high values to be
  clipped. A too low value will eventually cause discretization
  artifacts.

**\--version**, **-V**
: Show version information and quit.

**\--help**
: Show a short help message and quit.

**\--method METHOD**
: Select what method to use. Valid options are
  i/ **id** identity transform, i.e. nothing. Useful to see if images
   loads, scales and saves correctly.
  ii/ **rl** classical Richardson-Lucy.
<<<<<<< HEAD
  iii/ **shbcl2** Scaled Heavy Ball using OpenCl (not compiled by default)
=======
  iii/ **shb** Scaled Heavy Ball.
  iv/ **shbcl2** Scaled Heavy Ball using OpenCl (not compiled by default)

**\--gpu**
: same as **--method shbcl2*.
>>>>>>> b7e53813

**\--mse**
: Show the Mean Square Error between the input image and the current
  guess convolved with the PSF at each iteration. If not set,
  I-divergence is shown.

**\--psigma s**
: Pre-process the image and the PSF by convolving it by a 3-D
isotropic Gaussian with sigma=s. The Anscombe transform is applied
before the filtering, and inverted afterwards. $s=0$ means that this
feature is disabled which is the default. Note that that less noise
allows more iterations before.

Example: For the microtubules image $s=0.7$ and 150 iterations was
found to produce the lowest MSE compared to the ground truth image.

**\--start_id**
: Use the input image as the initial guess. Possibly good if only a
  few iterations are to be used. Can cause adverse results when many
  iterations are used.

**\--start_flat**
: Use the mean of the input image as the initial guess. This was
  the result up to version 0.3.7.

**\--noplan**
: disable FFTW3 planning. This means that FFTW3 uses the default plan
  for the given problem size.

**maxproj**
: With *maxproj* as the first argument deconwolf will create max
projections of all following tif files. Output will be prefixed with `max_`.

# While running
At normal verbosity deconwolf will put one green dot per FFT. After
each iteration the Idiv or MSE (with **\--mse**) is shown, not that
this is not a measurement on the final image quality.  Warnings are
prefixed with ' ! '. More information can be found in the log file.

# INPUT
**dw** reads 16-bit (unsigned integers) or 32-bit (floating point) tif
files. It does not understand compressed files or any dimensions
except x,y,z, so only one color per image etc. To test if **dw** reads
and writes your files, try the **\-\-method id** option. In general, if
an image is saved by ImageJ dw should be able to read it.

# OUTPUT
Without specifying the output file name, the output file will
be prefixed with `dw_`, e.g, if you deconvolve `file.tif`
the output file will be called `dw_file.tif`. Please pay attention
to the log file that also will be created (as `dw_file.tif.log.txt`).

Unless **\--float** was specified the output images will be scaled
to use the full dynamic range of the 16 bit format. The scaling factor
can be found in the log file.

To use a consistent scaling with 16-bit output, use the **\--scaling**
option.

# PERFORMANCE
Without specifying any arguments to **dw** it will use one thread per
cpu core in the host machine. This is typically the fastest way to
deconvolve one image. For maximal throughput it is better to run
several copies of **dw** using fewer cores each. E.g. on an 8-core
machine the maximal throughput can be reached by deconvolving eight
images in parallel using one core each (if enough RAM is available).

# Tiling
In order to use less RAM and deconvolve really large scans deconwolf
can process images in a memory efficient way by dividing them into
smaller portions, or tiles. This process is completely transparent to
the user although the **--tilesize T** parameter has to be set
explicitly.

Tile processing would typically be slow and introduce artifacts at the
boundaries. To reduce the boundary artifacts tiles are overlapped by
up to **--tilepad p** pixels. This artifact remedy does,
unfortunately, slow down the processing even more.

Internally the tile processing performs the following steps:

 1. The tif input image is written to disk as raw float data, without
    loading the full image to RAM.
 2. A tiling grid is set up which divides the lateral domain of the
    image into tiles of size at most $TxT$.
 3. Each tile then is loaded from disk, including extra padding $p$
    where it isn't in contact with the edge. The tile is then
    deconvolved and the data is written to disk.
 4. Where the padding is overlapping another tile, the
    image data is weighted linearly to reduce artifacts.
 5. The raw output images is converted to tif, again without loading
    the full image to RAM.

Tiling is enabled only when **--tilesize** is specified.

# SEE ALSO
**dw_bw** for generation of point spread functions according to
the Born-Wolf model.

# WEB PAGE
[https://github.com/elgw/deconwolf/](https://github.com/elgw/deconwolf/)

# REPORTING BUGS
Please report bugs at
[https://github.com/elgw/deconwolf/issues/](https://github.com/elgw/deconwolf/issues/)

# COPYRIGHT
Copyright © 2022 Erik Wernersson.  License GPLv3+: GNU GPL version 3 or later
<https://gnu.org/licenses/gpl.html>.
This is free software: you are free to change and redistribute it.  There is NO WARRANTY, to the
extent permitted by law.<|MERGE_RESOLUTION|>--- conflicted
+++ resolved
@@ -91,15 +91,14 @@
   i/ **id** identity transform, i.e. nothing. Useful to see if images
    loads, scales and saves correctly.
   ii/ **rl** classical Richardson-Lucy.
-<<<<<<< HEAD
+
   iii/ **shbcl2** Scaled Heavy Ball using OpenCl (not compiled by default)
-=======
+
   iii/ **shb** Scaled Heavy Ball.
   iv/ **shbcl2** Scaled Heavy Ball using OpenCl (not compiled by default)
 
 **\--gpu**
 : same as **--method shbcl2*.
->>>>>>> b7e53813
 
 **\--mse**
 : Show the Mean Square Error between the input image and the current
